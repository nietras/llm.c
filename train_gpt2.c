--- conflicted
+++ resolved
@@ -1190,14 +1190,8 @@
 
     // some memory for generating samples from the model
     unsigned long long rng_state = 1337;
-<<<<<<< HEAD
-    // during inference step we'll generate sequences of this many tokens
-#define gen_max_length 64
-    int gen_tokens[gen_max_length];
-=======
     int* gen_tokens = (int*)malloc(B * T * sizeof(int));
     const int genT = 64; // number of steps of inference we will do
->>>>>>> eef92c3f
 
     // train
     struct timespec start, end;
